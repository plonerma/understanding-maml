--- conflicted
+++ resolved
@@ -1,663 +1,595 @@
-<!DOCTYPE html>
-<html>
-
-<head>
-	<title>An Interactive Introduction to Model-Agnostic Meta-Learning 👩‍🔬</title>
-	<meta charset="UTF-8" />
-	<link rel="stylesheet" href="build/bundle.css">
-</head>
-
-<body>
-	<script async src="https://distill.pub/template.v2.js"></script>
-	<script defer src="https://polyfill.io/v3/polyfill.min.js?features=es6"></script>
-
-	<script defer src="https://cdn.jsdelivr.net/npm/mathjax@3/es5/tex-svg.js"></script>
-	<script defer src="build/bundle.js"></script>
-
-<<<<<<< HEAD
-	<d-front-matter>
-
-		<script type="text/json">
-			{
-				"title": "An Interactive Introduction to Model-Agnostic Meta-Learning",
-				"description": "Exploring the world of model-agnostic meta-learning and its extensions.",
-				"authors": [
-					{
-						"author":"Luis Müller",
-						"authorURL":"https://github.com/pupuis",
-						"affiliations": [
-							{"name": "NI @ TU Berlin", "url": "https://www.ni.tu-berlin.de/menue/neural_information_processing_group/"}
-						]
-					},
-					{
-						"author":"Max Ploner",
-						"authorURL":"https://maxploner.de",
-						"affiliations": [
-							{"name": "NI @ TU Berlin", "url": "https://www.ni.tu-berlin.de/menue/neural_information_processing_group/"},
-							{"name": "ML @ HU Berlin", "url": "https://www.informatik.hu-berlin.de/en/forschung-en/gebiete/ml-en"}
-						]
-					}
-				]
-			}
-
-		</script>
-	</d-front-matter>
-
-	<d-title>
-		<!--<h1>An Interactive Introduction to Model-Agnostic Meta-Learning</h1>-->
-		<!--<h2>Exploring the world of model-agnostic meta-learning and its extensions.</h2>-->
-=======
-	<script type="text/front-matter">
-  title: "An Interactive Introduction to Model-Agnostic Meta-Learning"
-  description: "t.b.d."
-  authors:
-  - Luis Müller: https://github.com/pupuis
-  - Max Ploner:
-  affiliations:
-  - NI @ TU Berlin: https://www.ni.tu-berlin.de/menue/neural_information_processing_group/
-  - NI @ TU Berlin: https://www.ni.tu-berlin.de/menue/neural_information_processing_group/
-</script>
-
-	<dt-article>
-		<h1>An Interactive Introduction to Model-Agnostic Meta-Learning</h1>
-		<h2>Exploring MAML and its extensions.</h2>
->>>>>>> f4fb25aa
-		<figure class="l-page" style="border-top: 1px solid hsla(0, 0%, 0%, 0.1);">
-			<d-figure id="teaser">
-				<div class="element is-loading" style="height: 400px"></div>
-			</d-figure>
-			<figcaption>
-				<p style="font-size: 1.5em; margin-bottom: 1.2rem; margin-top: 1.5em">
-					<i><b>MAML</b> learns tasks like the ones above by aciquiring meta-knowledge about similar problems.</i>
-				</p>
-				<p>
-					What you have in front of you is a 5- or 20-way-1-shot problem, one that most conventional machine
-					learning
-					systems struggle to solve.
-					To classify a sample (top), either drag it to or click on the desired class (bottom) and see if you can
-					do better. To switch between 5-way and 20-way (which decides how many classes are available), use the
-					drop-down menu on the top
-					right.
-				</p>
-			</figcaption>
-		</figure>
-	</d-title>
-
-	<d-byline></d-byline>
-
-	<d-article>
-
-		<p>
-			<i style="font-size: .8em;">
-				This page is part of a multi-part series on Model-Agnostic Meta-Learning.
-				If you are already familiar with the topic, use the menu on the right
-				side to jump straight to the part that is of interest for you. Otherwise,
-				we suggest you start at the <a href="./">beginning</a>.
-			</i>
-		</p>
-
-<<<<<<< HEAD
-		<aside id="menu" class="menu">
-			<div class="element is-loading" style="height: 400px"></div>
-		</aside>
-
-
-=======
->>>>>>> f4fb25aa
-		<p>
-			If you tried the exercise above, you have undoubtedly received a very high accuracy score.
-			Even though you likely have never seen some of the characters,
-			you are able to classify them given only a single example, potentially
-			without realizing that what you are able to do off the top of your head would be pretty impressive to the
-			average
-			Deep Neural Net!
-		</p>
-		<p>
-			In this article we would like to give you an interactive introduction to
-			Model-Agnostic Meta-Learning,
-			a research field
-			that attempts to equip conventional machine learning architectures with the power to gain meta-knowledge
-			about a range of
-			tasks in order to solve problems like the one above on a human level of accuracy.
-		</p>
-
-		<h3>Getting Started</h3>
-		<p>
-			A common wisdom shared across the machine learning community is the need to train models on a truck-load of
-			samples before they are able to
-			make meaningful predictions on unseen data. But we do not always have enough data available to
-			cater this need: A sufficient amount of data may be expensive or even
-			impossible to acquire.
-			Yet, there are good reasons to believe that this is not an inherent issue
-			of learning.
-<<<<<<< HEAD
-			Humans, for example, are quite good at generalizing after seeing only a few
-			samples. Enabling machine learning methods to achieve the same would allow
-			for many new applications and generally reduce the need to collect huge
-			datasets.[<b>TODO: reference needed</b>]
-		</p>
-
-
-
-
-
-
-		<p>
-			This research area is called "few-shot learning". It aims to enable models
-			to classify unseen sampels after training only one a few examples ("shots").
-			The little exercise at the top of the article is an exmaple of such a task.
-			The symbols are part of a
-			<d-cite bibtex-key="lake_omniglot_2015">dataset called "omniglot"</d-cite>.
-			It contains 1623 different characters across 50 alphabets and each character
-			has 20 instances drawn by different people. Because of that, the omniglot
-			was described as a "transpose" of the well-known MNIST dataset, by the authors
-			who originally proposed omniglot as a machine learning dataset.
-			<d-cite bibtex-key="lake_one_2011"></d-cite>
-			While MNIST contains only a few classes (the digits 0 to 9) and many instances,
-			of each class, with omniglot it is vice-versa.
-=======
-			Humans, such as yourself, are known to excel at generalizing after seeing only a few
-			samples <dt-cite key="salakhutdinov_one-shot_nodate"></dt-cite>.
-			It should, however, also be noted that humans do not learn
-			novel concepts "in a vacuum"<dt-cite key="lake_one_2011"></dt-cite> but based off a lot of prior
-			knowledge.
-			Enabling machine learning methods to achieve the same would bring us a step closer to learning on the data-
-			and energy-efficiency
-			level of humans. Consequently we would require algorithms to do the following two things, already
-			successfully implemented in humans:
->>>>>>> f4fb25aa
-		</p>
-		<ul>
-			<li>(a) Obtaining as much prior knowledge about the world as possible and</li>
-			<li>(b) using that to generalize well on only a few samples.</li>
-		</ul>
-		<p>
-<<<<<<< HEAD
-			By now, you may be asking yourself: How can a model learn from only one example
-			(i.e. "one-shot") and why do I even need a dataset like omniglot
-			if the model is supposed to learn from one sample?
-
-			Looking at a human learner, we might realize that humans do not learn
-			novel concepts "in a vacuum".<d-cite bibtex-key="lake_one_2011"></d-cite>
-			Instead, past experience supports the ability to learn the novel concept.
-=======
-			The method we present in this article has prominently emerged from research
-			in two fields which each address one of the above requirements. While introducing these fields to you, we
-			will
-			also equip you with the most important terms and concepts we will need along the rest of the article.
->>>>>>> f4fb25aa
-		</p>
-
-		<h4>(a) Obtaining Prior Knowledge</h4>
-		<p>
-			While clearly one sample is not enough for a model without prior knowledge,
-			we can pretrain models on tasks that we assume to be similar to the target tasks.
-			The idea in its core is to derive an inductive bias
-			from a set of problem-classes in order to perform better on other, newly encountered, problem-classes.
-			This similarity assumption allows the model to collect meta-knowledge:
-			knowledge which is not obtained from a single task, but from a distribution of tasks.
-			The learning of this meta-knowledge is called "meta-learning".
-		</p>
-
-		<h4>(b) Generalization on a Few Samples</h4>
-		<p>
-			Achieving rapid convergence of machine learning models on but a few samples is known as
-			"few-shot learning". If you are presented with \(N\) samples and are expected to learn a classification
-			problem with \( M \)
-			classes, we speak of an \( M \)-way-\(N\)-shot problem.
-			The exercise at the top of the article, which we offer either as a \(20\)- or \(5\)-way-1-shot problem, is a
-			prominent example of a few-shot learning task, whose symbols are
-			taken from
-			the <dt-cite key="lake_omniglot_2015"><i>omniglot</i> dataset</dt-cite>.
-			It contains 1623 different characters across 50 alphabets with each character
-			being represented by 20 instances, each drawn by a different person. Because of that, the original authors
-			of the omniglot dataset
-			described it as a "transpose" of the well-known MNIST dataset <dt-cite key="lake_one_2011"></dt-cite>,
-			with MNIST containing only a few classes (the digits 0 to 9) and many instances and omniglot containing a
-			lot of classes but only a few instances for each.
-		</p>
-
-
-		<figure class="l-page side">
-			<d-figure id="fewShotMethods">
-				<div class="element is-loading" style="height: 400px"></div>
-			</d-figure>
-			<figcaption>
-				<p>Results of different methods on the omniglot dataset
-					(if not stated differently: 1-shot, 20-way;
-					some differences in the evaluation procedure exist).
-					As usual, accuracy numbers need to be taken with a grain of salt as
-					differences in the evaluation method, implementation, and the model
-					complexity may a have a non-negligible impact on the performance.
-				</p>
-				<p id="caption_generative_stroke_model" class="fewShotMethods-reference">
-					The generative stroke model was introduced in the paper which also
-					introduced omniglot. The model is based on a latent stroke representation
-					(including the number and directions of strokes). While it is an
-					interesting approach, it can hardly be generalized to other
-					few-shot problems.<d-cite bibtex-key="lake_one_2011"></d-cite>
-				</p>
-				<p id="caption_hierachical_bayesian_program_learning" class="fewShotMethods-reference">
-					The same authors improved the model by learning latent
-					primitive motor elements and called this process "Hierarchial
-					Bayesian Program Learning" (HBPL).
-					While the accuracy was greatly increased, it also
-					is focused on symbol learning.
-					<d-cite bibtex-key="lake_one-shot_2013"></d-cite>
-				</p>
-				<p id="caption_siamese_nets" class="fewShotMethods-reference">
-					Siames Nets consist of two identical networks which produce a latent representation.
-					From the representations of two samples, a distance is calculated to
-					assess the similarity of the two samples.<d-cite bibtex-key="koch_siamese_2015"></d-cite>
-					The result (accuracy of 88.1%) results from a reimplementaion of the method which
-					makes it more comparable.
-					<d-cite bibtex-key="vinyals_matching_2017"></d-cite>
-				</p>
-				<p id="caption_matching_nets" class="fewShotMethods-reference">
-					Matching Networks also work by comparing new samples to labeled
-					examples. They do so by utilizing an attention kernel.
-					Though the second version of the paper is cited here,
-					it was first published in 2016.
-					<d-cite bibtex-key="vinyals_matching_2017"></d-cite>
-				</p>
-
-				<p id="caption_prototypical_networks" class="fewShotMethods-reference">
-					Prototypical Networks use prototype vectors to represent each class
-					in the metric space. The nearest neighbor (i.e. the closest prototype)
-					of a sample then determines the prediction.
-					<d-cite bibtex-key="snell_prototypical_2017"></d-cite>
-				</p>
-
-				<p id="caption_memory_augmented_nets" class="fewShotMethods-reference">
-					Memory-Augmented Networks (MANNs) use an external memory to make accurate
-					predictions using a small number of samples.
-					<d-cite bibtex-key="santoro_meta-learning_2016"></d-cite>
-				</p>
-
-				<p id="caption_meta_nets" class="fewShotMethods-reference">
-					Meta Networks utilize a base learner (task level) and a meta learner
-					as well as a set of slow and rapid weights in order to allow
-					meta learning as well as task-specific concepts.
-					<d-cite bibtex-key="munkhdalai_meta_2017"></d-cite>
-				</p>
-
-			</figcaption>
-		</figure>
-
-
-		<p>
-			Having set the scene, we can now dig into MAML and its
-			extensions. Continue reading on this page to find out why MAML is called
-			"model-agnostic",
-			go straight to an explanation of <a href="maml.html">MAML</a>,
-			or navigate straight to the part you are most interested in using the <a href="#menu">menu at the top</a>.
-		</p>
-
-
-		<h2>Why MAML is Model-Agnostic</h2>
-		<p>
-			In the figure on the right you can find a selection of meta-learning methods
-			that tackle
-			few-shot
-			learning, their performance on <i>omniglot</i> as well as your own accuracy score from exercise above.
-			Model-Agnostic Meta-Learning (short: "MAML", marked in <span style="color: #d62728">red</span>)
-			is the only one among the above methods that falls under the category of
-			<i>optimization-based meta-learning</i>, which will be our main interest in the rest of the article.
-		</p>
-
-
-		<figure class="l-page side">
-			<d-figure id="fewShotVenn">
-				<div class="element is-loading" style="height: 300px"></div>
-			</d-figure>
-			<figcaption>
-				<p id="caption_lstm_based" class="fewShotMethods-reference">
-					Applications of Meta-Learning outside the domain of few-shot learning
-					include the optimization of the task-level optimizer using
-					a LSTM network.
-					<d-cite bibtex-key="andrychowicz_learning_2016"></d-cite>
-				</p>
-			</figcaption>
-		</figure>
-
-
-
-		<p>
-			Before we get started with the explanation of how MAML works,
-			we want to take a moment to look at what is Model-Agnostic about MAML.
-			In order to understand, why this method is called "model-agnostic", we need
-			to look at how the few-shot problem was tackled by other approaches.
-			While there are methods, which try to mitigate the issues introduced by the
-			the few-shot constraint, many do resort to adopting the meta-learning
-			assumption. These methods can broadly be divided into two classes:
-			metric-based and model-based approaches.
-		</p>
-		<p>
-			The core idea of metric-based approaches is to compare two samples in a
-			latent (metric) space: In this space, samples of the same class are supposed
-			to be close to each other, while two samplese from different classes are
-			supposed to have a large distance (the notion of a distance is what makes
-			the latent space a metric space).
-			<d-cite bibtex-key="snell_prototypical_2017"></d-cite>
-			<d-cite bibtex-key="koch_siamese_2015"></d-cite>
-			<d-cite bibtex-key="vinyals_matching_2017"></d-cite>
-		</p>
-		<p>
-			Model-based approaches are neural architectures which are deliberately designed
-			for fast adaption to new tasks without inclining to overfit.
-			Memory-Augmented Neural Networks and MetaNet are two examples. Both employ
-			an external memory while still maintaining the ability to be trained
-			end-to-end.
-			<d-cite bibtex-key="santoro_meta-learning_2016"></d-cite>
-			<d-cite bibtex-key="munkhdalai_meta_2017"></d-cite>
-		</p>
-
-		<p>
-			MAML goes a different route: The neural network is designed the same way
-			your usual model might be (in the many-shot case). All the magic happens during the
-			optimization. Hence, it is called "optimization-based".
-			Unlike, metric-based and model-based approaches, MAML lets
-			you choose the model architecture as you like.
-			This has the great benefit of being applicable can not only for
-			classical supervised learning classification tasks but can also
-			for reinforcement learning.
-			<d-cite bibtex-key="finn2017modelagnostic"></d-cite>
-		</p>
-		<p>
-			Go to <a href="maml.html">the next part</a>, to learn how this is achieved
-			or jump <a href="#menu">menu at the top</a> to navigate to the parts your
-			are most interested in.
-		</p>
-
-<<<<<<< HEAD
-	</d-article>
-
-	<d-appendix>
-	</d-appendix>
-
-
-	<script type="text/bibliography" src="references.bib"></script>
-
-=======
-	</dt-article>
-
-	<dt-appendix>
-	</dt-appendix>
-
-
-	<script type="text/bibliography">
-@misc{finn2017modelagnostic,
-    title={Model-Agnostic Meta-Learning for Fast Adaptation of Deep Networks},
-    author={Chelsea Finn and Pieter Abbeel and Sergey Levine},
-    year={2017},
-    eprint={1703.03400},
-    archivePrefix={arXiv},
-    primaryClass={cs.LG},
-		url={https://arxiv.org/abs/1703.03400},
-}
-
-
-@article{lake_one_2011,
-	title = {One shot learning of simple visual concepts},
-	abstract = {People can learn visual concepts from just one example, but it remains a mystery how this is accomplished. Many authors have proposed that transferred knowledge from more familiar concepts is a route to one shot learning, but what is the form of this abstract knowledge? One hypothesis is that the sharing of parts is core to one shot learning, and we evaluate this idea in the domain of handwritten characters, using a massive new dataset. These simple visual concepts have a rich internal part structure, yet they are particularly tractable for computational models. We introduce a generative model of how characters are composed from strokes, where knowledge from previous characters helps to infer the latent strokes in novel characters. The stroke model outperforms a competing stateof-the-art character model on a challenging one shot learning task, and it provides a good ﬁt to human perceptual data.},
-	language = {en},
-	author = {Lake, Brenden M and Salakhutdinov, Ruslan and Gross, Jason and Tenenbaum, Joshua B},
-	year = {2011},
-	url = {https://cims.nyu.edu/~brenden/LakeEtAl2011CogSci.pdf},
-}
-
-
-@article{lake_one-shot_2013,
-	title = {One-shot learning by inverting a compositional causal process},
-	abstract = {People can learn a new visual class from just one example, yet machine learning algorithms typically require hundreds or thousands of examples to tackle the same problems. Here we present a Hierarchical Bayesian model based on compositionality and causality that can learn a wide range of natural (although simple) visual concepts, generalizing in human-like ways from just one image. We evaluated performance on a challenging one-shot classiﬁcation task, where our model achieved a human-level error rate while substantially outperforming two deep learning models. We also tested the model on another conceptual task, generating new examples, by using a “visual Turing test” to show that our model produces human-like performance.},
-	language = {en},
-	author = {Lake, Brenden M and Salakhutdinov, Ruslan},
-	year = {2013},
-	url = {https://cims.nyu.edu/~brenden/LakeEtAlNips2013.pdf}
-}
-
-
-
-@article{koch_siamese_2015,
-	title = {Siamese Neural Networks for One-shot Image Recognition},
-	abstract = {The process of learning good features for machine learning applications can be very computationally expensive and may prove difﬁcult in cases where little data is available. A prototypical example of this is the one-shot learning setting, in which we must correctly make predictions given only a single example of each new class. In this paper, we explore a method for learning siamese neural networks which employ a unique structure to naturally rank similarity between inputs. Once a network has been tuned, we can then capitalize on powerful discriminative features to generalize the predictive power of the network not just to new data, but to entirely new classes from unknown distributions. Using a convolutional architecture, we are able to achieve strong results which exceed those of other deep learning models with near state-of-the-art performance on one-shot classiﬁcation tasks.},
-	language = {en},
-	author = {Koch, Gregory and Zemel, Richard and Salakhutdinov, Ruslan},
-	year = {2015},
-	url = {https://www.cs.cmu.edu/~rsalakhu/papers/oneshot1.pdf},
-}
-
-
-@article{vinyals_matching_2017,
-	title = {Matching Networks for One Shot Learning},
-	url = {http://arxiv.org/abs/1606.04080},
-	abstract = {Learning from a few examples remains a key challenge in machine learning. Despite recent advances in important domains such as vision and language, the standard supervised deep learning paradigm does not offer a satisfactory solution for learning new concepts rapidly from little data. In this work, we employ ideas from metric learning based on deep neural features and from recent advances that augment neural networks with external memories. Our framework learns a network that maps a small labelled support set and an unlabelled example to its label, obviating the need for fine-tuning to adapt to new class types. We then define one-shot learning problems on vision (using Omniglot, ImageNet) and language tasks. Our algorithm improves one-shot accuracy on ImageNet from 87.6\% to 93.2\% and from 88.0\% to 93.8\% on Omniglot compared to competing approaches. We also demonstrate the usefulness of the same model on language modeling by introducing a one-shot task on the Penn Treebank.},
-	urldate = {2021-06-12},
-	author = {Vinyals, Oriol and Blundell, Charles and Lillicrap, Timothy and Kavukcuoglu, Koray and Wierstra, Daan},
-	month = dec,
-	year = {2017},
-	note = {arXiv: 1606.04080},
-	keywords = {Computer Science - Machine Learning, Statistics - Machine Learning}
-}
-
-
-@article{santoro_meta-learning_2016,
-	title = {Meta-Learning with Memory-Augmented Neural Networks},
-	abstract = {Despite recent breakthroughs in the applications of deep neural networks, one setting that presents a persistent challenge is that of “one-shot learning.” Traditional gradient-based networks require a lot of data to learn, often through extensive iterative training. When new data is encountered, the models must inefﬁciently relearn their parameters to adequately incorporate the new information without catastrophic interference. Architectures with augmented memory capacities, such as Neural Turing Machines (NTMs), offer the ability to quickly encode and retrieve new information, and hence can potentially obviate the downsides of conventional models. Here, we demonstrate the ability of a memory-augmented neural network to rapidly assimilate new data, and leverage this data to make accurate predictions after only a few samples. We also introduce a new method for accessing an external memory that focuses on memory content, unlike previous methods that additionally use memory locationbased focusing mechanisms.},
-	language = {en},
-	author = {Santoro, Adam and Bartunov, Sergey and Botvinick, Matthew and Wierstra, Daan and Lillicrap, Timothy},
-	year = {2016},
-	url = {https://web.stanford.edu/class/psych209/Readings/Santoro16MetaLearningWithMemAugNNs.pdf},
-}
-
-
-
-@article{andrychowicz_learning_2016,
-	title = {Learning to learn by gradient descent by gradient descent},
-	url = {http://arxiv.org/abs/1606.04474},
-	abstract = {The move from hand-designed features to learned features in machine learning has been wildly successful. In spite of this, optimization algorithms are still designed by hand. In this paper we show how the design of an optimization algorithm can be cast as a learning problem, allowing the algorithm to learn to exploit structure in the problems of interest in an automatic way. Our learned algorithms, implemented by LSTMs, outperform generic, hand-designed competitors on the tasks for which they are trained, and also generalize well to new tasks with similar structure. We demonstrate this on a number of tasks, including simple convex problems, training neural networks, and styling images with neural art.},
-	urldate = {2021-06-12},
-	author = {Andrychowicz, Marcin and Denil, Misha and Gomez, Sergio and Hoffman, Matthew W. and Pfau, David and Schaul, Tom and Shillingford, Brendan and de Freitas, Nando},
-	month = nov,
-	year = {2016},
-	note = {arXiv: 1606.04474},
-	keywords = {Computer Science - Machine Learning, Computer Science - Neural and Evolutionary Computing},
-}
-
-
-
-@article{snell_prototypical_2017,
-	title = {Prototypical Networks for Few-shot Learning},
-	url = {http://arxiv.org/abs/1703.05175},
-	abstract = {We propose prototypical networks for the problem of few-shot classiﬁcation, where a classiﬁer must generalize to new classes not seen in the training set, given only a small number of examples of each new class. Prototypical networks learn a metric space in which classiﬁcation can be performed by computing distances to prototype representations of each class. Compared to recent approaches for few-shot learning, they reﬂect a simpler inductive bias that is beneﬁcial in this limited-data regime, and achieve excellent results. We provide an analysis showing that some simple design decisions can yield substantial improvements over recent approaches involving complicated architectural choices and meta-learning. We further extend prototypical networks to zero-shot learning and achieve state-of-theart results on the CU-Birds dataset.},
-	language = {en},
-	urldate = {2021-06-11},
-	author = {Snell, Jake and Swersky, Kevin and Zemel, Richard S.},
-	month = jun,
-	year = {2017},
-	note = {arXiv: 1703.05175},
-	keywords = {Computer Science - Machine Learning, Statistics - Machine Learning},
-}
-
-
-
-@article{munkhdalai_meta_2017,
-	title = {Meta Networks},
-	url = {http://arxiv.org/abs/1703.00837},
-	abstract = {Neural networks have been successfully applied in applications with a large amount of labeled data. However, the task of rapid generalization on new concepts with small training data while preserving performances on previously learned ones still presents a significant challenge to neural network models. In this work, we introduce a novel meta learning method, Meta Networks (MetaNet), that learns a meta-level knowledge across tasks and shifts its inductive biases via fast parameterization for rapid generalization. When evaluated on Omniglot and Mini-ImageNet benchmarks, our MetaNet models achieve a near human-level performance and outperform the baseline approaches by up to 6\% accuracy. We demonstrate several appealing properties of MetaNet relating to generalization and continual learning.},
-	urldate = {2021-06-12},
-	author = {Munkhdalai, Tsendsuren and Yu, Hong},
-	month = jun,
-	year = {2017},
-	note = {arXiv: 1703.00837},
-	keywords = {Computer Science - Machine Learning, Statistics - Machine Learning},
-	annote = {Comment: Accepted at ICML 2017 - rewrote: the main section; added: MetaNet algorithmic procedure; performed: Mini-ImageNet evaluation},
-}
-
-
-
-
-@article{andrychowicz_learning_2016,
-	title = {Learning to learn by gradient descent by gradient descent},
-	url = {http://arxiv.org/abs/1606.04474},
-	abstract = {The move from hand-designed features to learned features in machine learning has been wildly successful. In spite of this, optimization algorithms are still designed by hand. In this paper we show how the design of an optimization algorithm can be cast as a learning problem, allowing the algorithm to learn to exploit structure in the problems of interest in an automatic way. Our learned algorithms, implemented by LSTMs, outperform generic, hand-designed competitors on the tasks for which they are trained, and also generalize well to new tasks with similar structure. We demonstrate this on a number of tasks, including simple convex problems, training neural networks, and styling images with neural art.},
-	urldate = {2021-06-12},
-	journal = {arXiv:1606.04474 [cs]},
-	author = {Andrychowicz, Marcin and Denil, Misha and Gomez, Sergio and Hoffman, Matthew W. and Pfau, David and Schaul, Tom and Shillingford, Brendan and de Freitas, Nando},
-	month = nov,
-	year = {2016},
-	note = {arXiv: 1606.04474},
-	keywords = {Computer Science - Machine Learning, Computer Science - Neural and Evolutionary Computing}
-}
-
-
-@article{rajeswaran_meta-learning_2019,
-	title = {Meta-Learning with Implicit Gradients},
-	url = {http://arxiv.org/abs/1909.04630},
-	abstract = {A core capability of intelligent systems is the ability to quickly learn new tasks by drawing on prior experience. Gradient (or optimization) based meta-learning has recently emerged as an effective approach for few-shot learning. In this formulation, meta-parameters are learned in the outer loop, while task-specific models are learned in the inner-loop, by using only a small amount of data from the current task. A key challenge in scaling these approaches is the need to differentiate through the inner loop learning process, which can impose considerable computational and memory burdens. By drawing upon implicit differentiation, we develop the implicit MAML algorithm, which depends only on the solution to the inner level optimization and not the path taken by the inner loop optimizer. This effectively decouples the meta-gradient computation from the choice of inner loop optimizer. As a result, our approach is agnostic to the choice of inner loop optimizer and can gracefully handle many gradient steps without vanishing gradients or memory constraints. Theoretically, we prove that implicit MAML can compute accurate meta-gradients with a memory footprint that is, up to small constant factors, no more than that which is required to compute a single inner loop gradient and at no overall increase in the total computational cost. Experimentally, we show that these benefits of implicit MAML translate into empirical gains on few-shot image recognition benchmarks.},
-	urldate = {2021-04-30},
-	journal = {arXiv:1909.04630 [cs, math, stat]},
-	author = {Rajeswaran, Aravind and Finn, Chelsea and Kakade, Sham and Levine, Sergey},
-	month = sep,
-	year = {2019},
-	note = {arXiv: 1909.04630},
-	keywords = {Computer Science - Artificial Intelligence, Computer Science - Machine Learning, Statistics - Machine Learning, Mathematics - Optimization and Control},
-}
-
-@article{grant_recasting_2018,
-	title = {Recasting Gradient-Based Meta-Learning as Hierarchical Bayes},
-	url = {http://arxiv.org/abs/1801.08930},
-	abstract = {Meta-learning allows an intelligent agent to leverage prior learning episodes as a basis for quickly improving performance on a novel task. Bayesian hierarchical modeling provides a theoretical framework for formalizing meta-learning as inference for a set of parameters that are shared across tasks. Here, we reformulate the model-agnostic meta-learning algorithm (MAML) of Finn et al. (2017) as a method for probabilistic inference in a hierarchical Bayesian model. In contrast to prior methods for meta-learning via hierarchical Bayes, MAML is naturally applicable to complex function approximators through its use of a scalable gradient descent procedure for posterior inference. Furthermore, the identification of MAML as hierarchical Bayes provides a way to understand the algorithm's operation as a meta-learning procedure, as well as an opportunity to make use of computational strategies for efficient inference. We use this opportunity to propose an improvement to the MAML algorithm that makes use of techniques from approximate inference and curvature estimation.},
-	urldate = {2021-06-30},
-	journal = {arXiv:1801.08930 [cs]},
-	author = {Grant, Erin and Finn, Chelsea and Levine, Sergey and Darrell, Trevor and Griffiths, Thomas},
-	month = jan,
-	year = {2018},
-	note = {arXiv: 1801.08930},
-	keywords = {Computer Science - Machine Learning},
-}
-
-
-@article{blondel_efficient_2021,
-	title = {Efficient and Modular Implicit Differentiation},
-	url = {http://arxiv.org/abs/2105.15183},
-	abstract = {Automatic differentiation (autodiff) has revolutionized machine learning. It allows expressing complex computations by composing elementary ones in creative ways and removes the burden of computing their derivatives by hand. More recently, differentiation of optimization problem solutions has attracted widespread attention with applications such as optimization as a layer, and in bi-level problems such as hyper-parameter optimization and meta-learning. However, the formulas for these derivatives often involve case-by-case tedious mathematical derivations. In this paper, we propose a uniﬁed, efﬁcient and modular approach for implicit differentiation of optimization problems. In our approach, the user deﬁnes (in Python in the case of our implementation) a function F capturing the optimality conditions of the problem to be differentiated. Once this is done, we leverage autodiff of F and implicit differentiation to automatically differentiate the optimization problem. Our approach thus combines the beneﬁts of implicit differentiation and autodiff. It is efﬁcient as it can be added on top of any state-of-the-art solver and modular as the optimality condition speciﬁcation is decoupled from the implicit differentiation mechanism. We show that seemingly simple principles allow to recover many recently proposed implicit differentiation methods and create new ones easily. We demonstrate the ease of formulating and solving bi-level optimization problems using our framework. We also showcase an application to the sensitivity analysis of molecular dynamics.},
-	language = {en},
-	urldate = {2021-07-03},
-	journal = {arXiv:2105.15183 [cs, math, stat]},
-	author = {Blondel, Mathieu and Berthet, Quentin and Cuturi, Marco and Frostig, Roy and Hoyer, Stephan and Llinares-López, Felipe and Pedregosa, Fabian and Vert, Jean-Philippe},
-	month = may,
-	year = {2021},
-	note = {arXiv: 2105.15183},
-	keywords = {Computer Science - Machine Learning, Statistics - Machine Learning, Mathematics - Numerical Analysis},
-}
-
-@article{finn_probabilistic_2019,
-	title = {Probabilistic Model-Agnostic Meta-Learning},
-	url = {http://arxiv.org/abs/1806.02817},
-	abstract = {Meta-learning for few-shot learning entails acquiring a prior over previous tasks and experiences, such that new tasks be learned from small amounts of data. However, a critical challenge in few-shot learning is task ambiguity: even when a powerful prior can be meta-learned from a large number of prior tasks, a small dataset for a new task can simply be too ambiguous to acquire a single model (e.g., a classifier) for that task that is accurate. In this paper, we propose a probabilistic meta-learning algorithm that can sample models for a new task from a model distribution. Our approach extends model-agnostic meta-learning, which adapts to new tasks via gradient descent, to incorporate a parameter distribution that is trained via a variational lower bound. At meta-test time, our algorithm adapts via a simple procedure that injects noise into gradient descent, and at meta-training time, the model is trained such that this stochastic adaptation procedure produces samples from the approximate model posterior. Our experimental results show that our method can sample plausible classifiers and regressors in ambiguous few-shot learning problems. We also show how reasoning about ambiguity can also be used for downstream active learning problems.},
-	urldate = {2021-04-30},
-	journal = {arXiv:1806.02817 [cs, stat]},
-	author = {Finn, Chelsea and Xu, Kelvin and Levine, Sergey},
-	month = oct,
-	year = {2019},
-	note = {arXiv: 1806.02817
-version: 2},
-	keywords = {Computer Science - Artificial Intelligence, Computer Science - Machine Learning, Statistics - Machine Learning},
-	annote = {Comment: NeurIPS 2018. First two authors contributed equally. Supplementary results available at https://sites.google.com/view/probabilistic-maml/},
-}
-
-
-
-@misc{lake_omniglot_2015,
-	title = {Omniglot data set for one-shot learning},
-	url = {https://github.com/brendenlake/omniglot},
-	abstract = {The Omniglot data set is designed for developing more human-like learning algorithms. It contains 1623 different handwritten characters from 50 different alphabets. Each of the 1623 characters was drawn online via Amazon's Mechanical Turk by 20 different people. Each image is paired with stroke data, a sequences of [x,y,t] coordinates with time (t) in milliseconds.},
-	urldate = {2021-07-07},
-	journal = {Omniglot data set for one-shot learning},
-	author = {Lake, Brenden M and Salakhutdinov, Ruslan and Tenenbaum, Joshua B},
-	month = oct,
-	year = {2015},
-}
-
-@misc{liu_tools_2019,
-	title = {Tools for mini-ImageNet Dataset},
-	journal = {Tools for mini-ImageNet Dataset},
-	author = {Liu, Yaoyao},
-	month = jan,
-	year = {2019},
-	url = {https://github.com/yaoyao-liu/mini-imagenet-tools}
-}
-
-
-@article{glorot_deep_nodate,
-	title = {Deep {Sparse} {Rectiﬁer} {Neural} {Networks}},
-	abstract = {While logistic sigmoid neurons are more biologically plausible than hyperbolic tangent neurons, the latter work better for training multi-layer neural networks. This paper shows that rectifying neurons are an even better model of biological neurons and yield equal or better performance than hyperbolic tangent networks in spite of the hard non-linearity and non-diﬀerentiability at zero, creating sparse representations with true zeros, which seem remarkably suitable for naturally sparse data. Even though they can take advantage of semi-supervised setups with extra-unlabeled data, deep rectiﬁer networks can reach their best performance without requiring any unsupervised pre-training on purely supervised tasks with large labeled datasets. Hence, these results can be seen as a new milestone in the attempts at understanding the diﬃculty in training deep but purely supervised neural networks, and closing the performance gap between neural networks learnt with and without unsupervised pre-training.},
-	language = {en},
-	author = {Glorot, Xavier and Bordes, Antoine and Bengio, Yoshua},
-	pages = {9},
-	file = {Glorot et al. - Deep Sparse Rectiﬁer Neural Networks.pdf:/home/luis/Zotero/storage/IF9UR5S4/Glorot et al. - Deep Sparse Rectiﬁer Neural Networks.pdf:application/pdf},
-}
-
-@article{sagun_eigenvalues_2017,
-	title = {Eigenvalues of the {Hessian} in {Deep} {Learning}: {Singularity} and {Beyond}},
-	shorttitle = {Eigenvalues of the {Hessian} in {Deep} {Learning}},
-	url = {http://arxiv.org/abs/1611.07476},
-	abstract = {We look at the eigenvalues of the Hessian of a loss function before and after training. The eigenvalue distribution is seen to be composed of two parts, the bulk which is concentrated around zero, and the edges which are scattered away from zero. We present empirical evidence for the bulk indicating how overparametrized the system is, and for the edges that depend on the input data.},
-	language = {en},
-	urldate = {2021-07-12},
-	journal = {arXiv:1611.07476 [cs]},
-	author = {Sagun, Levent and Bottou, Leon and LeCun, Yann},
-	month = oct,
-	year = {2017},
-	note = {arXiv: 1611.07476},
-	keywords = {Computer Science - Machine Learning},
-	annote = {Comment: ICLR submission, 2016 - updated to match the openreview.net version},
-	file = {Sagun et al. - 2017 - Eigenvalues of the Hessian in Deep Learning Singu.pdf:/home/luis/Zotero/storage/MZ5AFFIZ/Sagun et al. - 2017 - Eigenvalues of the Hessian in Deep Learning Singu.pdf:application/pdf},
-}
-
-@article{park_meta-curvature_2020,
-	title = {Meta-{Curvature}},
-	url = {http://arxiv.org/abs/1902.03356},
-	abstract = {We propose meta-curvature (MC), a framework to learn curvature information for better generalization and fast model adaptation. MC expands on the modelagnostic meta-learner (MAML) by learning to transform the gradients in the inner optimization such that the transformed gradients achieve better generalization performance to a new task. For training large scale neural networks, we decompose the curvature matrix into smaller matrices in a novel scheme where we capture the dependencies of the model’s parameters with a series of tensor products. We demonstrate the effects of our proposed method on several few-shot learning tasks and datasets. Without any task speciﬁc techniques and architectures, the proposed method achieves substantial improvement upon previous MAML variants and outperforms the recent state-of-the-art methods. Furthermore, we observe faster convergence rates of the meta-training process. Finally, we present an analysis that explains better generalization performance with the meta-trained curvature.},
-	language = {en},
-	urldate = {2021-07-12},
-	journal = {arXiv:1902.03356 [cs, stat]},
-	author = {Park, Eunbyung and Oliva, Junier B.},
-	month = jan,
-	year = {2020},
-	note = {arXiv: 1902.03356},
-	keywords = {Computer Science - Machine Learning, Statistics - Machine Learning},
-	annote = {Comment: To appear in NeurIPS 2019},
-	file = {Park and Oliva - 2020 - Meta-Curvature.pdf:/home/luis/Zotero/storage/ZGIXZNK4/Park and Oliva - 2020 - Meta-Curvature.pdf:application/pdf},
-}
-
-@article{nichol_first-order_2018,
-	title = {On {First}-{Order} {Meta}-{Learning} {Algorithms}},
-	url = {http://arxiv.org/abs/1803.02999},
-	abstract = {This paper considers meta-learning problems, where there is a distribution of tasks, and we would like to obtain an agent that performs well (i.e., learns quickly) when presented with a previously unseen task sampled from this distribution. We analyze a family of algorithms for learning a parameter initialization that can be ﬁne-tuned quickly on a new task, using only ﬁrstorder derivatives for the meta-learning updates. This family includes and generalizes ﬁrst-order MAML, an approximation to MAML obtained by ignoring second-order derivatives. It also includes Reptile, a new algorithm that we introduce here, which works by repeatedly sampling a task, training on it, and moving the initialization towards the trained weights on that task. We expand on the results from Finn et al. showing that ﬁrst-order meta-learning algorithms perform well on some well-established benchmarks for few-shot classiﬁcation, and we provide theoretical analysis aimed at understanding why these algorithms work.},
-	language = {en},
-	urldate = {2021-07-12},
-	journal = {arXiv:1803.02999 [cs]},
-	author = {Nichol, Alex and Achiam, Joshua and Schulman, John},
-	month = oct,
-	year = {2018},
-	note = {arXiv: 1803.02999},
-	keywords = {Computer Science - Machine Learning},
-	file = {Nichol et al. - 2018 - On First-Order Meta-Learning Algorithms.pdf:/home/luis/Zotero/storage/L8HLWK9P/Nichol et al. - 2018 - On First-Order Meta-Learning Algorithms.pdf:application/pdf},
-}
-
-@article{salakhutdinov_one-shot_nodate,
-	title = {One-{Shot} {Learning} with a {Hierarchical} {Nonparametric} {Bayesian} {Model}},
-	abstract = {We develop a hierarchical Bayesian model that learns categories from single training examples. The model transfers acquired knowledge from previously learned categories to a novel category, in the form of a prior over category means and variances. The model discovers how to group categories into meaningful super-categories that express diﬀerent priors for new classes. Given a single example of a novel category, we can eﬃciently infer which supercategory the novel category belongs to, and thereby estimate not only the new category’s mean but also an appropriate similarity metric based on parameters inherited from the super-category. On MNIST and MSR Cambridge image datasets the model learns useful representations of novel categories based on just a single training example, and performs signiﬁcantly better than simpler hierarchical Bayesian approaches. It can also discover new categories in a completely unsupervised fashion, given just one or a few examples.},
-	language = {en},
-	author = {Salakhutdinov, Ruslan and Tenenbaum, Josh and Torralba, Antonio},
-	pages = {13},
-	file = {Salakhutdinov et al. - One-Shot Learning with a Hierarchical Nonparametri.pdf:/home/luis/Zotero/storage/NNTJPA7H/Salakhutdinov et al. - One-Shot Learning with a Hierarchical Nonparametri.pdf:application/pdf},
-}
-
-</script>
->>>>>>> f4fb25aa
-</body>
-
-</html>
+<!DOCTYPE html>
+<html>
+
+<head>
+	<title>An Interactive Introduction to Model-Agnostic Meta-Learning 👩‍🔬</title>
+	<meta charset="UTF-8" />
+	<link rel="stylesheet" href="build/bundle.css">
+</head>
+
+<body>
+	<script async src="https://distill.pub/template.v2.js"></script>
+	<script defer src="https://polyfill.io/v3/polyfill.min.js?features=es6"></script>
+
+	<script defer src="https://cdn.jsdelivr.net/npm/mathjax@3/es5/tex-svg.js"></script>
+	<script defer src="build/bundle.js"></script>
+
+	<d-front-matter>
+
+		<script type="text/json">
+			{
+				"title": "An Interactive Introduction to Model-Agnostic Meta-Learning",
+				"description": "Exploring the world of model-agnostic meta-learning and its extensions.",
+				"authors": [
+					{
+						"author":"Luis Müller",
+						"authorURL":"https://github.com/pupuis",
+						"affiliations": [
+							{"name": "NI @ TU Berlin", "url": "https://www.ni.tu-berlin.de/menue/neural_information_processing_group/"}
+						]
+					},
+					{
+						"author":"Max Ploner",
+						"authorURL":"https://maxploner.de",
+						"affiliations": [
+							{"name": "NI @ TU Berlin", "url": "https://www.ni.tu-berlin.de/menue/neural_information_processing_group/"},
+							{"name": "ML @ HU Berlin", "url": "https://www.informatik.hu-berlin.de/en/forschung-en/gebiete/ml-en"}
+						]
+					}
+				]
+			}
+
+		</script>
+	</d-front-matter>
+
+	<d-title>
+		<!--<h1>An Interactive Introduction to Model-Agnostic Meta-Learning</h1>-->
+		<!--<h2>Exploring the world of model-agnostic meta-learning and its extensions.</h2>-->
+		<figure class="l-page" style="border-top: 1px solid hsla(0, 0%, 0%, 0.1);">
+			<d-figure id="teaser">
+				<div class="element is-loading" style="height: 400px"></div>
+			</d-figure>
+			<figcaption>
+				<p style="font-size: 1.5em; margin-bottom: 1.2rem; margin-top: 1.5em">
+					<i><b>MAML</b> learns tasks like the ones above by aciquiring meta-knowledge about similar problems.</i>
+				</p>
+				<p>
+					What you have in front of you is a 5- or 20-way-1-shot problem, one that most conventional machine
+					learning
+					systems struggle to solve.
+					To classify a sample (top), either drag it to or click on the desired class (bottom) and see if you can
+					do better. To switch between 5-way and 20-way (which decides how many classes are available), use the
+					drop-down menu on the top
+					right.
+				</p>
+			</figcaption>
+		</figure>
+	</d-title>
+
+	<d-byline></d-byline>
+
+	<d-article>
+
+		<p>
+			<i style="font-size: .8em;">
+				This page is part of a multi-part series on Model-Agnostic Meta-Learning.
+				If you are already familiar with the topic, use the menu on the right
+				side to jump straight to the part that is of interest for you. Otherwise,
+				we suggest you start at the <a href="./">beginning</a>.
+			</i>
+		</p>
+
+		<aside id="menu" class="menu">
+			<div class="element is-loading" style="height: 400px"></div>
+		</aside>
+
+
+		<p>
+			If you tried the exercise above, you have undoubtedly received a very high accuracy score.
+			Even though you likely have never seen some of the characters,
+			you are able to classify them given only a single example, potentially
+			without realizing that what you are able to do off the top of your head would be pretty impressive to the
+			average
+			Deep Neural Net!
+		</p>
+		<p>
+			In this article we would like to give you an interactive introduction to
+			Model-Agnostic Meta-Learning,
+			a research field
+			that attempts to equip conventional machine learning architectures with the power to gain meta-knowledge
+			about a range of
+			tasks in order to solve problems like the one above on a human level of accuracy.
+		</p>
+
+		<h3>Getting Started</h3>
+		<p>
+			A common wisdom shared across the machine learning community is the need to train models on a truck-load of
+			samples before they are able to
+			make meaningful predictions on unseen data. But we do not always have enough data available to
+			cater this need: A sufficient amount of data may be expensive or even
+			impossible to acquire.
+			Yet, there are good reasons to believe that this is not an inherent issue
+			of learning.
+			Humans, such as yourself, are known to excel at generalizing after seeing only a few
+			samples <dt-cite key="salakhutdinov_one-shot_nodate"></dt-cite>.
+			It should, however, also be noted that humans do not learn
+			novel concepts "in a vacuum"<dt-cite key="lake_one_2011"></dt-cite> but based off a lot of prior
+			knowledge.
+			Enabling machine learning methods to achieve the same would bring us a step closer to learning on the data-
+			and energy-efficiency
+			level of humans. Consequently we would require algorithms to do the following two things, already
+			successfully implemented in humans:
+		</p>
+		<ul>
+			<li>(a) Obtaining as much prior knowledge about the world as possible and</li>
+			<li>(b) using that to generalize well on only a few samples.</li>
+		</ul>
+		<p>
+			The method we present in this article has prominently emerged from research
+			in two fields which each address one of the above requirements. While introducing these fields to you, we
+			will
+			also equip you with the most important terms and concepts we will need along the rest of the article.
+		</p>
+
+		<h4>(a) Obtaining Prior Knowledge</h4>
+		<p>
+			While clearly one sample is not enough for a model without prior knowledge,
+			we can pretrain models on tasks that we assume to be similar to the target tasks.
+			The idea in its core is to derive an inductive bias
+			from a set of problem-classes in order to perform better on other, newly encountered, problem-classes.
+			This similarity assumption allows the model to collect meta-knowledge:
+			knowledge which is not obtained from a single task, but from a distribution of tasks.
+			The learning of this meta-knowledge is called "meta-learning".
+		</p>
+
+		<h4>(b) Generalization on a Few Samples</h4>
+		<p>
+			Achieving rapid convergence of machine learning models on but a few samples is known as
+			"few-shot learning". If you are presented with \(N\) samples and are expected to learn a classification
+			problem with \( M \)
+			classes, we speak of an \( M \)-way-\(N\)-shot problem.
+			The exercise at the top of the article, which we offer either as a \(20\)- or \(5\)-way-1-shot problem, is a
+			prominent example of a few-shot learning task, whose symbols are
+			taken from
+			the <dt-cite key="lake_omniglot_2015"><i>omniglot</i> dataset</dt-cite>.
+			It contains 1623 different characters across 50 alphabets with each character
+			being represented by 20 instances, each drawn by a different person. Because of that, the original authors
+			of the omniglot dataset
+			described it as a "transpose" of the well-known MNIST dataset <dt-cite key="lake_one_2011"></dt-cite>,
+			with MNIST containing only a few classes (the digits 0 to 9) and many instances and omniglot containing a
+			lot of classes but only a few instances for each.
+		</p>
+
+
+		<figure class="l-page side">
+			<d-figure id="fewShotMethods">
+				<div class="element is-loading" style="height: 400px"></div>
+			</d-figure>
+			<figcaption>
+				<p>Results of different methods on the omniglot dataset
+					(if not stated differently: 1-shot, 20-way;
+					some differences in the evaluation procedure exist).
+					As usual, accuracy numbers need to be taken with a grain of salt as
+					differences in the evaluation method, implementation, and the model
+					complexity may a have a non-negligible impact on the performance.
+				</p>
+				<p id="caption_generative_stroke_model" class="fewShotMethods-reference">
+					The generative stroke model was introduced in the paper which also
+					introduced omniglot. The model is based on a latent stroke representation
+					(including the number and directions of strokes). While it is an
+					interesting approach, it can hardly be generalized to other
+					few-shot problems.<d-cite bibtex-key="lake_one_2011"></d-cite>
+				</p>
+				<p id="caption_hierachical_bayesian_program_learning" class="fewShotMethods-reference">
+					The same authors improved the model by learning latent
+					primitive motor elements and called this process "Hierarchial
+					Bayesian Program Learning" (HBPL).
+					While the accuracy was greatly increased, it also
+					is focused on symbol learning.
+					<d-cite bibtex-key="lake_one-shot_2013"></d-cite>
+				</p>
+				<p id="caption_siamese_nets" class="fewShotMethods-reference">
+					Siames Nets consist of two identical networks which produce a latent representation.
+					From the representations of two samples, a distance is calculated to
+					assess the similarity of the two samples.<d-cite bibtex-key="koch_siamese_2015"></d-cite>
+					The result (accuracy of 88.1%) results from a reimplementaion of the method which
+					makes it more comparable.
+					<d-cite bibtex-key="vinyals_matching_2017"></d-cite>
+				</p>
+				<p id="caption_matching_nets" class="fewShotMethods-reference">
+					Matching Networks also work by comparing new samples to labeled
+					examples. They do so by utilizing an attention kernel.
+					Though the second version of the paper is cited here,
+					it was first published in 2016.
+					<d-cite bibtex-key="vinyals_matching_2017"></d-cite>
+				</p>
+
+				<p id="caption_prototypical_networks" class="fewShotMethods-reference">
+					Prototypical Networks use prototype vectors to represent each class
+					in the metric space. The nearest neighbor (i.e. the closest prototype)
+					of a sample then determines the prediction.
+					<d-cite bibtex-key="snell_prototypical_2017"></d-cite>
+				</p>
+
+				<p id="caption_memory_augmented_nets" class="fewShotMethods-reference">
+					Memory-Augmented Networks (MANNs) use an external memory to make accurate
+					predictions using a small number of samples.
+					<d-cite bibtex-key="santoro_meta-learning_2016"></d-cite>
+				</p>
+
+				<p id="caption_meta_nets" class="fewShotMethods-reference">
+					Meta Networks utilize a base learner (task level) and a meta learner
+					as well as a set of slow and rapid weights in order to allow
+					meta learning as well as task-specific concepts.
+					<d-cite bibtex-key="munkhdalai_meta_2017"></d-cite>
+				</p>
+
+			</figcaption>
+		</figure>
+
+
+		<p>
+			Having set the scene, we can now dig into MAML and its
+			extensions. Continue reading on this page to find out why MAML is called
+			"model-agnostic",
+			go straight to an explanation of <a href="maml.html">MAML</a>,
+			or navigate straight to the part you are most interested in using the <a href="#menu">menu at the top</a>.
+		</p>
+
+
+		<h2>Why MAML is Model-Agnostic</h2>
+		<p>
+			In the figure on the right you can find a selection of meta-learning methods
+			that tackle
+			few-shot
+			learning, their performance on <i>omniglot</i> as well as your own accuracy score from exercise above.
+			Model-Agnostic Meta-Learning (short: "MAML", marked in <span style="color: #d62728">red</span>)
+			is the only one among the above methods that falls under the category of
+			<i>optimization-based meta-learning</i>, which will be our main interest in the rest of the article.
+		</p>
+
+
+		<figure class="l-page side">
+			<d-figure id="fewShotVenn">
+				<div class="element is-loading" style="height: 300px"></div>
+			</d-figure>
+			<figcaption>
+				<p id="caption_lstm_based" class="fewShotMethods-reference">
+					Applications of Meta-Learning outside the domain of few-shot learning
+					include the optimization of the task-level optimizer using
+					a LSTM network.
+					<d-cite bibtex-key="andrychowicz_learning_2016"></d-cite>
+				</p>
+			</figcaption>
+		</figure>
+
+
+
+		<p>
+			Before we get started with the explanation of how MAML works,
+			we want to take a moment to look at what is Model-Agnostic about MAML.
+			In order to understand, why this method is called "model-agnostic", we need
+			to look at how the few-shot problem was tackled by other approaches.
+			While there are methods, which try to mitigate the issues introduced by the
+			the few-shot constraint, many do resort to adopting the meta-learning
+			assumption. These methods can broadly be divided into two classes:
+			metric-based and model-based approaches.
+		</p>
+		<p>
+			The core idea of metric-based approaches is to compare two samples in a
+			latent (metric) space: In this space, samples of the same class are supposed
+			to be close to each other, while two samplese from different classes are
+			supposed to have a large distance (the notion of a distance is what makes
+			the latent space a metric space).
+			<d-cite bibtex-key="snell_prototypical_2017"></d-cite>
+			<d-cite bibtex-key="koch_siamese_2015"></d-cite>
+			<d-cite bibtex-key="vinyals_matching_2017"></d-cite>
+		</p>
+		<p>
+			Model-based approaches are neural architectures which are deliberately designed
+			for fast adaption to new tasks without inclining to overfit.
+			Memory-Augmented Neural Networks and MetaNet are two examples. Both employ
+			an external memory while still maintaining the ability to be trained
+			end-to-end.
+			<d-cite bibtex-key="santoro_meta-learning_2016"></d-cite>
+			<d-cite bibtex-key="munkhdalai_meta_2017"></d-cite>
+		</p>
+
+		<p>
+			MAML goes a different route: The neural network is designed the same way
+			your usual model might be (in the many-shot case). All the magic happens during the
+			optimization. Hence, it is called "optimization-based".
+			Unlike, metric-based and model-based approaches, MAML lets
+			you choose the model architecture as you like.
+			This has the great benefit of being applicable can not only for
+			classical supervised learning classification tasks but can also
+			for reinforcement learning.
+			<d-cite bibtex-key="finn2017modelagnostic"></d-cite>
+		</p>
+		<p>
+			Go to <a href="maml.html">the next part</a>, to learn how this is achieved
+			or jump <a href="#menu">menu at the top</a> to navigate to the parts your
+			are most interested in.
+		</p>
+
+	</dt-article>
+
+	<dt-appendix>
+	</dt-appendix>
+
+
+	<script type="text/bibliography">
+@misc{finn2017modelagnostic,
+    title={Model-Agnostic Meta-Learning for Fast Adaptation of Deep Networks},
+    author={Chelsea Finn and Pieter Abbeel and Sergey Levine},
+    year={2017},
+    eprint={1703.03400},
+    archivePrefix={arXiv},
+    primaryClass={cs.LG},
+		url={https://arxiv.org/abs/1703.03400},
+}
+
+
+@article{lake_one_2011,
+	title = {One shot learning of simple visual concepts},
+	abstract = {People can learn visual concepts from just one example, but it remains a mystery how this is accomplished. Many authors have proposed that transferred knowledge from more familiar concepts is a route to one shot learning, but what is the form of this abstract knowledge? One hypothesis is that the sharing of parts is core to one shot learning, and we evaluate this idea in the domain of handwritten characters, using a massive new dataset. These simple visual concepts have a rich internal part structure, yet they are particularly tractable for computational models. We introduce a generative model of how characters are composed from strokes, where knowledge from previous characters helps to infer the latent strokes in novel characters. The stroke model outperforms a competing stateof-the-art character model on a challenging one shot learning task, and it provides a good ﬁt to human perceptual data.},
+	language = {en},
+	author = {Lake, Brenden M and Salakhutdinov, Ruslan and Gross, Jason and Tenenbaum, Joshua B},
+	year = {2011},
+	url = {https://cims.nyu.edu/~brenden/LakeEtAl2011CogSci.pdf},
+}
+
+
+@article{lake_one-shot_2013,
+	title = {One-shot learning by inverting a compositional causal process},
+	abstract = {People can learn a new visual class from just one example, yet machine learning algorithms typically require hundreds or thousands of examples to tackle the same problems. Here we present a Hierarchical Bayesian model based on compositionality and causality that can learn a wide range of natural (although simple) visual concepts, generalizing in human-like ways from just one image. We evaluated performance on a challenging one-shot classiﬁcation task, where our model achieved a human-level error rate while substantially outperforming two deep learning models. We also tested the model on another conceptual task, generating new examples, by using a “visual Turing test” to show that our model produces human-like performance.},
+	language = {en},
+	author = {Lake, Brenden M and Salakhutdinov, Ruslan},
+	year = {2013},
+	url = {https://cims.nyu.edu/~brenden/LakeEtAlNips2013.pdf}
+}
+
+
+
+@article{koch_siamese_2015,
+	title = {Siamese Neural Networks for One-shot Image Recognition},
+	abstract = {The process of learning good features for machine learning applications can be very computationally expensive and may prove difﬁcult in cases where little data is available. A prototypical example of this is the one-shot learning setting, in which we must correctly make predictions given only a single example of each new class. In this paper, we explore a method for learning siamese neural networks which employ a unique structure to naturally rank similarity between inputs. Once a network has been tuned, we can then capitalize on powerful discriminative features to generalize the predictive power of the network not just to new data, but to entirely new classes from unknown distributions. Using a convolutional architecture, we are able to achieve strong results which exceed those of other deep learning models with near state-of-the-art performance on one-shot classiﬁcation tasks.},
+	language = {en},
+	author = {Koch, Gregory and Zemel, Richard and Salakhutdinov, Ruslan},
+	year = {2015},
+	url = {https://www.cs.cmu.edu/~rsalakhu/papers/oneshot1.pdf},
+}
+
+
+@article{vinyals_matching_2017,
+	title = {Matching Networks for One Shot Learning},
+	url = {http://arxiv.org/abs/1606.04080},
+	abstract = {Learning from a few examples remains a key challenge in machine learning. Despite recent advances in important domains such as vision and language, the standard supervised deep learning paradigm does not offer a satisfactory solution for learning new concepts rapidly from little data. In this work, we employ ideas from metric learning based on deep neural features and from recent advances that augment neural networks with external memories. Our framework learns a network that maps a small labelled support set and an unlabelled example to its label, obviating the need for fine-tuning to adapt to new class types. We then define one-shot learning problems on vision (using Omniglot, ImageNet) and language tasks. Our algorithm improves one-shot accuracy on ImageNet from 87.6\% to 93.2\% and from 88.0\% to 93.8\% on Omniglot compared to competing approaches. We also demonstrate the usefulness of the same model on language modeling by introducing a one-shot task on the Penn Treebank.},
+	urldate = {2021-06-12},
+	author = {Vinyals, Oriol and Blundell, Charles and Lillicrap, Timothy and Kavukcuoglu, Koray and Wierstra, Daan},
+	month = dec,
+	year = {2017},
+	note = {arXiv: 1606.04080},
+	keywords = {Computer Science - Machine Learning, Statistics - Machine Learning}
+}
+
+
+@article{santoro_meta-learning_2016,
+	title = {Meta-Learning with Memory-Augmented Neural Networks},
+	abstract = {Despite recent breakthroughs in the applications of deep neural networks, one setting that presents a persistent challenge is that of “one-shot learning.” Traditional gradient-based networks require a lot of data to learn, often through extensive iterative training. When new data is encountered, the models must inefﬁciently relearn their parameters to adequately incorporate the new information without catastrophic interference. Architectures with augmented memory capacities, such as Neural Turing Machines (NTMs), offer the ability to quickly encode and retrieve new information, and hence can potentially obviate the downsides of conventional models. Here, we demonstrate the ability of a memory-augmented neural network to rapidly assimilate new data, and leverage this data to make accurate predictions after only a few samples. We also introduce a new method for accessing an external memory that focuses on memory content, unlike previous methods that additionally use memory locationbased focusing mechanisms.},
+	language = {en},
+	author = {Santoro, Adam and Bartunov, Sergey and Botvinick, Matthew and Wierstra, Daan and Lillicrap, Timothy},
+	year = {2016},
+	url = {https://web.stanford.edu/class/psych209/Readings/Santoro16MetaLearningWithMemAugNNs.pdf},
+}
+
+
+
+@article{andrychowicz_learning_2016,
+	title = {Learning to learn by gradient descent by gradient descent},
+	url = {http://arxiv.org/abs/1606.04474},
+	abstract = {The move from hand-designed features to learned features in machine learning has been wildly successful. In spite of this, optimization algorithms are still designed by hand. In this paper we show how the design of an optimization algorithm can be cast as a learning problem, allowing the algorithm to learn to exploit structure in the problems of interest in an automatic way. Our learned algorithms, implemented by LSTMs, outperform generic, hand-designed competitors on the tasks for which they are trained, and also generalize well to new tasks with similar structure. We demonstrate this on a number of tasks, including simple convex problems, training neural networks, and styling images with neural art.},
+	urldate = {2021-06-12},
+	author = {Andrychowicz, Marcin and Denil, Misha and Gomez, Sergio and Hoffman, Matthew W. and Pfau, David and Schaul, Tom and Shillingford, Brendan and de Freitas, Nando},
+	month = nov,
+	year = {2016},
+	note = {arXiv: 1606.04474},
+	keywords = {Computer Science - Machine Learning, Computer Science - Neural and Evolutionary Computing},
+}
+
+
+
+@article{snell_prototypical_2017,
+	title = {Prototypical Networks for Few-shot Learning},
+	url = {http://arxiv.org/abs/1703.05175},
+	abstract = {We propose prototypical networks for the problem of few-shot classiﬁcation, where a classiﬁer must generalize to new classes not seen in the training set, given only a small number of examples of each new class. Prototypical networks learn a metric space in which classiﬁcation can be performed by computing distances to prototype representations of each class. Compared to recent approaches for few-shot learning, they reﬂect a simpler inductive bias that is beneﬁcial in this limited-data regime, and achieve excellent results. We provide an analysis showing that some simple design decisions can yield substantial improvements over recent approaches involving complicated architectural choices and meta-learning. We further extend prototypical networks to zero-shot learning and achieve state-of-theart results on the CU-Birds dataset.},
+	language = {en},
+	urldate = {2021-06-11},
+	author = {Snell, Jake and Swersky, Kevin and Zemel, Richard S.},
+	month = jun,
+	year = {2017},
+	note = {arXiv: 1703.05175},
+	keywords = {Computer Science - Machine Learning, Statistics - Machine Learning},
+}
+
+
+
+@article{munkhdalai_meta_2017,
+	title = {Meta Networks},
+	url = {http://arxiv.org/abs/1703.00837},
+	abstract = {Neural networks have been successfully applied in applications with a large amount of labeled data. However, the task of rapid generalization on new concepts with small training data while preserving performances on previously learned ones still presents a significant challenge to neural network models. In this work, we introduce a novel meta learning method, Meta Networks (MetaNet), that learns a meta-level knowledge across tasks and shifts its inductive biases via fast parameterization for rapid generalization. When evaluated on Omniglot and Mini-ImageNet benchmarks, our MetaNet models achieve a near human-level performance and outperform the baseline approaches by up to 6\% accuracy. We demonstrate several appealing properties of MetaNet relating to generalization and continual learning.},
+	urldate = {2021-06-12},
+	author = {Munkhdalai, Tsendsuren and Yu, Hong},
+	month = jun,
+	year = {2017},
+	note = {arXiv: 1703.00837},
+	keywords = {Computer Science - Machine Learning, Statistics - Machine Learning},
+	annote = {Comment: Accepted at ICML 2017 - rewrote: the main section; added: MetaNet algorithmic procedure; performed: Mini-ImageNet evaluation},
+}
+
+
+
+
+@article{andrychowicz_learning_2016,
+	title = {Learning to learn by gradient descent by gradient descent},
+	url = {http://arxiv.org/abs/1606.04474},
+	abstract = {The move from hand-designed features to learned features in machine learning has been wildly successful. In spite of this, optimization algorithms are still designed by hand. In this paper we show how the design of an optimization algorithm can be cast as a learning problem, allowing the algorithm to learn to exploit structure in the problems of interest in an automatic way. Our learned algorithms, implemented by LSTMs, outperform generic, hand-designed competitors on the tasks for which they are trained, and also generalize well to new tasks with similar structure. We demonstrate this on a number of tasks, including simple convex problems, training neural networks, and styling images with neural art.},
+	urldate = {2021-06-12},
+	journal = {arXiv:1606.04474 [cs]},
+	author = {Andrychowicz, Marcin and Denil, Misha and Gomez, Sergio and Hoffman, Matthew W. and Pfau, David and Schaul, Tom and Shillingford, Brendan and de Freitas, Nando},
+	month = nov,
+	year = {2016},
+	note = {arXiv: 1606.04474},
+	keywords = {Computer Science - Machine Learning, Computer Science - Neural and Evolutionary Computing}
+}
+
+
+@article{rajeswaran_meta-learning_2019,
+	title = {Meta-Learning with Implicit Gradients},
+	url = {http://arxiv.org/abs/1909.04630},
+	abstract = {A core capability of intelligent systems is the ability to quickly learn new tasks by drawing on prior experience. Gradient (or optimization) based meta-learning has recently emerged as an effective approach for few-shot learning. In this formulation, meta-parameters are learned in the outer loop, while task-specific models are learned in the inner-loop, by using only a small amount of data from the current task. A key challenge in scaling these approaches is the need to differentiate through the inner loop learning process, which can impose considerable computational and memory burdens. By drawing upon implicit differentiation, we develop the implicit MAML algorithm, which depends only on the solution to the inner level optimization and not the path taken by the inner loop optimizer. This effectively decouples the meta-gradient computation from the choice of inner loop optimizer. As a result, our approach is agnostic to the choice of inner loop optimizer and can gracefully handle many gradient steps without vanishing gradients or memory constraints. Theoretically, we prove that implicit MAML can compute accurate meta-gradients with a memory footprint that is, up to small constant factors, no more than that which is required to compute a single inner loop gradient and at no overall increase in the total computational cost. Experimentally, we show that these benefits of implicit MAML translate into empirical gains on few-shot image recognition benchmarks.},
+	urldate = {2021-04-30},
+	journal = {arXiv:1909.04630 [cs, math, stat]},
+	author = {Rajeswaran, Aravind and Finn, Chelsea and Kakade, Sham and Levine, Sergey},
+	month = sep,
+	year = {2019},
+	note = {arXiv: 1909.04630},
+	keywords = {Computer Science - Artificial Intelligence, Computer Science - Machine Learning, Statistics - Machine Learning, Mathematics - Optimization and Control},
+}
+
+@article{grant_recasting_2018,
+	title = {Recasting Gradient-Based Meta-Learning as Hierarchical Bayes},
+	url = {http://arxiv.org/abs/1801.08930},
+	abstract = {Meta-learning allows an intelligent agent to leverage prior learning episodes as a basis for quickly improving performance on a novel task. Bayesian hierarchical modeling provides a theoretical framework for formalizing meta-learning as inference for a set of parameters that are shared across tasks. Here, we reformulate the model-agnostic meta-learning algorithm (MAML) of Finn et al. (2017) as a method for probabilistic inference in a hierarchical Bayesian model. In contrast to prior methods for meta-learning via hierarchical Bayes, MAML is naturally applicable to complex function approximators through its use of a scalable gradient descent procedure for posterior inference. Furthermore, the identification of MAML as hierarchical Bayes provides a way to understand the algorithm's operation as a meta-learning procedure, as well as an opportunity to make use of computational strategies for efficient inference. We use this opportunity to propose an improvement to the MAML algorithm that makes use of techniques from approximate inference and curvature estimation.},
+	urldate = {2021-06-30},
+	journal = {arXiv:1801.08930 [cs]},
+	author = {Grant, Erin and Finn, Chelsea and Levine, Sergey and Darrell, Trevor and Griffiths, Thomas},
+	month = jan,
+	year = {2018},
+	note = {arXiv: 1801.08930},
+	keywords = {Computer Science - Machine Learning},
+}
+
+
+@article{blondel_efficient_2021,
+	title = {Efficient and Modular Implicit Differentiation},
+	url = {http://arxiv.org/abs/2105.15183},
+	abstract = {Automatic differentiation (autodiff) has revolutionized machine learning. It allows expressing complex computations by composing elementary ones in creative ways and removes the burden of computing their derivatives by hand. More recently, differentiation of optimization problem solutions has attracted widespread attention with applications such as optimization as a layer, and in bi-level problems such as hyper-parameter optimization and meta-learning. However, the formulas for these derivatives often involve case-by-case tedious mathematical derivations. In this paper, we propose a uniﬁed, efﬁcient and modular approach for implicit differentiation of optimization problems. In our approach, the user deﬁnes (in Python in the case of our implementation) a function F capturing the optimality conditions of the problem to be differentiated. Once this is done, we leverage autodiff of F and implicit differentiation to automatically differentiate the optimization problem. Our approach thus combines the beneﬁts of implicit differentiation and autodiff. It is efﬁcient as it can be added on top of any state-of-the-art solver and modular as the optimality condition speciﬁcation is decoupled from the implicit differentiation mechanism. We show that seemingly simple principles allow to recover many recently proposed implicit differentiation methods and create new ones easily. We demonstrate the ease of formulating and solving bi-level optimization problems using our framework. We also showcase an application to the sensitivity analysis of molecular dynamics.},
+	language = {en},
+	urldate = {2021-07-03},
+	journal = {arXiv:2105.15183 [cs, math, stat]},
+	author = {Blondel, Mathieu and Berthet, Quentin and Cuturi, Marco and Frostig, Roy and Hoyer, Stephan and Llinares-López, Felipe and Pedregosa, Fabian and Vert, Jean-Philippe},
+	month = may,
+	year = {2021},
+	note = {arXiv: 2105.15183},
+	keywords = {Computer Science - Machine Learning, Statistics - Machine Learning, Mathematics - Numerical Analysis},
+}
+
+@article{finn_probabilistic_2019,
+	title = {Probabilistic Model-Agnostic Meta-Learning},
+	url = {http://arxiv.org/abs/1806.02817},
+	abstract = {Meta-learning for few-shot learning entails acquiring a prior over previous tasks and experiences, such that new tasks be learned from small amounts of data. However, a critical challenge in few-shot learning is task ambiguity: even when a powerful prior can be meta-learned from a large number of prior tasks, a small dataset for a new task can simply be too ambiguous to acquire a single model (e.g., a classifier) for that task that is accurate. In this paper, we propose a probabilistic meta-learning algorithm that can sample models for a new task from a model distribution. Our approach extends model-agnostic meta-learning, which adapts to new tasks via gradient descent, to incorporate a parameter distribution that is trained via a variational lower bound. At meta-test time, our algorithm adapts via a simple procedure that injects noise into gradient descent, and at meta-training time, the model is trained such that this stochastic adaptation procedure produces samples from the approximate model posterior. Our experimental results show that our method can sample plausible classifiers and regressors in ambiguous few-shot learning problems. We also show how reasoning about ambiguity can also be used for downstream active learning problems.},
+	urldate = {2021-04-30},
+	journal = {arXiv:1806.02817 [cs, stat]},
+	author = {Finn, Chelsea and Xu, Kelvin and Levine, Sergey},
+	month = oct,
+	year = {2019},
+	note = {arXiv: 1806.02817
+version: 2},
+	keywords = {Computer Science - Artificial Intelligence, Computer Science - Machine Learning, Statistics - Machine Learning},
+	annote = {Comment: NeurIPS 2018. First two authors contributed equally. Supplementary results available at https://sites.google.com/view/probabilistic-maml/},
+}
+
+
+
+@misc{lake_omniglot_2015,
+	title = {Omniglot data set for one-shot learning},
+	url = {https://github.com/brendenlake/omniglot},
+	abstract = {The Omniglot data set is designed for developing more human-like learning algorithms. It contains 1623 different handwritten characters from 50 different alphabets. Each of the 1623 characters was drawn online via Amazon's Mechanical Turk by 20 different people. Each image is paired with stroke data, a sequences of [x,y,t] coordinates with time (t) in milliseconds.},
+	urldate = {2021-07-07},
+	journal = {Omniglot data set for one-shot learning},
+	author = {Lake, Brenden M and Salakhutdinov, Ruslan and Tenenbaum, Joshua B},
+	month = oct,
+	year = {2015},
+}
+
+@misc{liu_tools_2019,
+	title = {Tools for mini-ImageNet Dataset},
+	journal = {Tools for mini-ImageNet Dataset},
+	author = {Liu, Yaoyao},
+	month = jan,
+	year = {2019},
+	url = {https://github.com/yaoyao-liu/mini-imagenet-tools}
+}
+
+
+@article{glorot_deep_nodate,
+	title = {Deep {Sparse} {Rectiﬁer} {Neural} {Networks}},
+	abstract = {While logistic sigmoid neurons are more biologically plausible than hyperbolic tangent neurons, the latter work better for training multi-layer neural networks. This paper shows that rectifying neurons are an even better model of biological neurons and yield equal or better performance than hyperbolic tangent networks in spite of the hard non-linearity and non-diﬀerentiability at zero, creating sparse representations with true zeros, which seem remarkably suitable for naturally sparse data. Even though they can take advantage of semi-supervised setups with extra-unlabeled data, deep rectiﬁer networks can reach their best performance without requiring any unsupervised pre-training on purely supervised tasks with large labeled datasets. Hence, these results can be seen as a new milestone in the attempts at understanding the diﬃculty in training deep but purely supervised neural networks, and closing the performance gap between neural networks learnt with and without unsupervised pre-training.},
+	language = {en},
+	author = {Glorot, Xavier and Bordes, Antoine and Bengio, Yoshua},
+	pages = {9},
+	file = {Glorot et al. - Deep Sparse Rectiﬁer Neural Networks.pdf:/home/luis/Zotero/storage/IF9UR5S4/Glorot et al. - Deep Sparse Rectiﬁer Neural Networks.pdf:application/pdf},
+}
+
+@article{sagun_eigenvalues_2017,
+	title = {Eigenvalues of the {Hessian} in {Deep} {Learning}: {Singularity} and {Beyond}},
+	shorttitle = {Eigenvalues of the {Hessian} in {Deep} {Learning}},
+	url = {http://arxiv.org/abs/1611.07476},
+	abstract = {We look at the eigenvalues of the Hessian of a loss function before and after training. The eigenvalue distribution is seen to be composed of two parts, the bulk which is concentrated around zero, and the edges which are scattered away from zero. We present empirical evidence for the bulk indicating how overparametrized the system is, and for the edges that depend on the input data.},
+	language = {en},
+	urldate = {2021-07-12},
+	journal = {arXiv:1611.07476 [cs]},
+	author = {Sagun, Levent and Bottou, Leon and LeCun, Yann},
+	month = oct,
+	year = {2017},
+	note = {arXiv: 1611.07476},
+	keywords = {Computer Science - Machine Learning},
+	annote = {Comment: ICLR submission, 2016 - updated to match the openreview.net version},
+	file = {Sagun et al. - 2017 - Eigenvalues of the Hessian in Deep Learning Singu.pdf:/home/luis/Zotero/storage/MZ5AFFIZ/Sagun et al. - 2017 - Eigenvalues of the Hessian in Deep Learning Singu.pdf:application/pdf},
+}
+
+@article{park_meta-curvature_2020,
+	title = {Meta-{Curvature}},
+	url = {http://arxiv.org/abs/1902.03356},
+	abstract = {We propose meta-curvature (MC), a framework to learn curvature information for better generalization and fast model adaptation. MC expands on the modelagnostic meta-learner (MAML) by learning to transform the gradients in the inner optimization such that the transformed gradients achieve better generalization performance to a new task. For training large scale neural networks, we decompose the curvature matrix into smaller matrices in a novel scheme where we capture the dependencies of the model’s parameters with a series of tensor products. We demonstrate the effects of our proposed method on several few-shot learning tasks and datasets. Without any task speciﬁc techniques and architectures, the proposed method achieves substantial improvement upon previous MAML variants and outperforms the recent state-of-the-art methods. Furthermore, we observe faster convergence rates of the meta-training process. Finally, we present an analysis that explains better generalization performance with the meta-trained curvature.},
+	language = {en},
+	urldate = {2021-07-12},
+	journal = {arXiv:1902.03356 [cs, stat]},
+	author = {Park, Eunbyung and Oliva, Junier B.},
+	month = jan,
+	year = {2020},
+	note = {arXiv: 1902.03356},
+	keywords = {Computer Science - Machine Learning, Statistics - Machine Learning},
+	annote = {Comment: To appear in NeurIPS 2019},
+	file = {Park and Oliva - 2020 - Meta-Curvature.pdf:/home/luis/Zotero/storage/ZGIXZNK4/Park and Oliva - 2020 - Meta-Curvature.pdf:application/pdf},
+}
+
+@article{nichol_first-order_2018,
+	title = {On {First}-{Order} {Meta}-{Learning} {Algorithms}},
+	url = {http://arxiv.org/abs/1803.02999},
+	abstract = {This paper considers meta-learning problems, where there is a distribution of tasks, and we would like to obtain an agent that performs well (i.e., learns quickly) when presented with a previously unseen task sampled from this distribution. We analyze a family of algorithms for learning a parameter initialization that can be ﬁne-tuned quickly on a new task, using only ﬁrstorder derivatives for the meta-learning updates. This family includes and generalizes ﬁrst-order MAML, an approximation to MAML obtained by ignoring second-order derivatives. It also includes Reptile, a new algorithm that we introduce here, which works by repeatedly sampling a task, training on it, and moving the initialization towards the trained weights on that task. We expand on the results from Finn et al. showing that ﬁrst-order meta-learning algorithms perform well on some well-established benchmarks for few-shot classiﬁcation, and we provide theoretical analysis aimed at understanding why these algorithms work.},
+	language = {en},
+	urldate = {2021-07-12},
+	journal = {arXiv:1803.02999 [cs]},
+	author = {Nichol, Alex and Achiam, Joshua and Schulman, John},
+	month = oct,
+	year = {2018},
+	note = {arXiv: 1803.02999},
+	keywords = {Computer Science - Machine Learning},
+	file = {Nichol et al. - 2018 - On First-Order Meta-Learning Algorithms.pdf:/home/luis/Zotero/storage/L8HLWK9P/Nichol et al. - 2018 - On First-Order Meta-Learning Algorithms.pdf:application/pdf},
+}
+
+@article{salakhutdinov_one-shot_nodate,
+	title = {One-{Shot} {Learning} with a {Hierarchical} {Nonparametric} {Bayesian} {Model}},
+	abstract = {We develop a hierarchical Bayesian model that learns categories from single training examples. The model transfers acquired knowledge from previously learned categories to a novel category, in the form of a prior over category means and variances. The model discovers how to group categories into meaningful super-categories that express diﬀerent priors for new classes. Given a single example of a novel category, we can eﬃciently infer which supercategory the novel category belongs to, and thereby estimate not only the new category’s mean but also an appropriate similarity metric based on parameters inherited from the super-category. On MNIST and MSR Cambridge image datasets the model learns useful representations of novel categories based on just a single training example, and performs signiﬁcantly better than simpler hierarchical Bayesian approaches. It can also discover new categories in a completely unsupervised fashion, given just one or a few examples.},
+	language = {en},
+	author = {Salakhutdinov, Ruslan and Tenenbaum, Josh and Torralba, Antonio},
+	pages = {13},
+	file = {Salakhutdinov et al. - One-Shot Learning with a Hierarchical Nonparametri.pdf:/home/luis/Zotero/storage/NNTJPA7H/Salakhutdinov et al. - One-Shot Learning with a Hierarchical Nonparametri.pdf:application/pdf},
+}
+
+</script>
+</body>
+
+</html>