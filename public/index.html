<!DOCTYPE html>
<html>
	<head>
		<title>Visual Comparison of Model-Agnostic Meta-Learning 👩‍🔬</title>
		<meta charset="UTF-8"/>
		<link rel="stylesheet" href="build/bundle.css">
  </head>
  <body>
    <script async src="https://distill.pub/template.v1.js"></script>
    <script defer src="https://polyfill.io/v3/polyfill.min.js?features=es6"></script>
    <script defer src="https://cdn.jsdelivr.net/npm/mathjax@3/es5/tex-svg.js"></script>
    <script defer src="build/bundle.js"></script>

<script type="text/front-matter">
  title: "Visual Comparison of Model-Agnostic Meta-Learning"
  description: "t.b.d."
  authors:
  - Luis Müller: https://github.com/pupuis
  - Max Ploner:
  affiliations:
  - NI @ TU Berlin: https://www.ni.tu-berlin.de/menue/neural_information_processing_group/
  - NI @ TU Berlin: https://www.ni.tu-berlin.de/menue/neural_information_processing_group/
</script>

<dt-article>
	<h1>A Visual Comparison of Model-Agnostic Meta-Learning</h1>
	<h2>Exploring the world of model-agnostic meta-learning and its extensions.</h2>
<<<<<<< HEAD
	<figure class="l-page">
    <d-figure id="teaser"></d-figure>
=======
	<figure class="l-screen">
    <d-figure id="teaser"><div class="element is-loading" style="height: 400px"></div></d-figure>
>>>>>>> dbaa5ee7
  </figure>

	<dt-byline></dt-byline>

  <p>In the last years, Meta-learning has aroused the interest of many different research fields in machine learning. Especially model-agnostic meta-learning <dt-cite key="finn2017modelagnostic"></dt-cite> is a fascinating approach. Many different extensions have been proposed to improve training.
  This project should compare these different approaches. It is the goal of this article to make it visually as understandable as possible.</p>
  <p>If we want to use equations we can either write inline, e.g. saying that we intitalize \(\alpha = 0.01\), or in its own paragraph, e.g. saying we then learn our updates via
    \[ \theta_i' = \theta - \alpha \nabla_\theta \mathcal{L}_{\mathcal{T}_i} (f_\theta) .\]

  You can implement this in python as follows:
	</p>
  <dt-code block language="python">
      def step(theta, alpha, model, data):
          return theta - alpha * model.grad(data)
  </dt-code>



	<p>
		Lorem ipsum dolor sit amet, consectetur adipiscing elit. Aliquam eget nisi in tortor maximus feugiat id et massa. In eu pulvinar sapien, eget tincidunt massa. Praesent enim nibh, sagittis nec magna nec, tempus rhoncus metus. Vestibulum rutrum eget tortor sit amet consequat. Curabitur arcu justo, vulputate ut turpis eu, mattis viverra orci. Duis tincidunt ullamcorper mauris ut euismod. Nulla a enim in felis tempus varius. Phasellus sapien sem, viverra sit amet hendrerit a, facilisis a ex. Nulla felis quam, suscipit sed molestie nec, blandit ac ipsum. Quisque viverra tellus nec odio volutpat auctor. Sed sit amet sem luctus sapien efficitur sodales. Quisque dui mi, posuere sed vehicula vel, dapibus quis metus. Integer malesuada tristique massa, nec pellentesque tellus vestibulum sit amet. Donec et bibendum purus, non dignissim magna. Maecenas augue orci, consectetur eu volutpat sed, rutrum id nisl.
	</p>
	<figure class="l-page side">
    <d-figure id="contourExample"><div class="element is-loading" style="height: 400px"></div></d-figure>
  </figure>

	<p>
Praesent varius ut augue quis commodo. Donec euismod, ligula in porta pulvinar, diam metus volutpat libero, a iaculis urna quam quis mauris. Nam mi elit, placerat nec posuere non, posuere a dui. Praesent aliquam lacus dolor, ut vulputate tortor egestas eget. Sed libero sem, ultrices eget arcu et, lobortis dapibus quam. Duis facilisis erat dui, ullamcorper sodales risus placerat id. Cras vel risus scelerisque, blandit sem ac, pharetra urna. Integer eget ipsum vel purus pharetra condimentum. Donec eget quam bibendum metus tincidunt lacinia eget a neque. Nullam faucibus vehicula fringilla. Mauris vitae metus velit. Vivamus at mauris neque. Sed non leo vel dolor finibus blandit.
	</p>

	<figure class="l-body">
    <d-figure id="metaGradient"><div class="element is-loading" style="height: 400px"></div></d-figure>
  </figure>

	<figure class="l-body-outset">
	<d-figure id="userOptimizedTheta"><div class="element is-loading" style="height: 400px"></div></d-figure>
	</figure>

</dt-article>

<dt-appendix>
</dt-appendix>


<script type="text/bibliography">
@misc{finn2017modelagnostic,
    title={Model-Agnostic Meta-Learning for Fast Adaptation of Deep Networks},
    author={Chelsea Finn and Pieter Abbeel and Sergey Levine},
    year={2017},
    eprint={1703.03400},
    archivePrefix={arXiv},
    primaryClass={cs.LG}
}
</script>
  </body>
</html>
<|MERGE_RESOLUTION|>--- conflicted
+++ resolved
@@ -1,89 +1,84 @@
-<!DOCTYPE html>
-<html>
-	<head>
-		<title>Visual Comparison of Model-Agnostic Meta-Learning 👩‍🔬</title>
-		<meta charset="UTF-8"/>
-		<link rel="stylesheet" href="build/bundle.css">
-  </head>
-  <body>
-    <script async src="https://distill.pub/template.v1.js"></script>
-    <script defer src="https://polyfill.io/v3/polyfill.min.js?features=es6"></script>
-    <script defer src="https://cdn.jsdelivr.net/npm/mathjax@3/es5/tex-svg.js"></script>
-    <script defer src="build/bundle.js"></script>
-
-<script type="text/front-matter">
-  title: "Visual Comparison of Model-Agnostic Meta-Learning"
-  description: "t.b.d."
-  authors:
-  - Luis Müller: https://github.com/pupuis
-  - Max Ploner:
-  affiliations:
-  - NI @ TU Berlin: https://www.ni.tu-berlin.de/menue/neural_information_processing_group/
-  - NI @ TU Berlin: https://www.ni.tu-berlin.de/menue/neural_information_processing_group/
-</script>
-
-<dt-article>
-	<h1>A Visual Comparison of Model-Agnostic Meta-Learning</h1>
-	<h2>Exploring the world of model-agnostic meta-learning and its extensions.</h2>
-<<<<<<< HEAD
-	<figure class="l-page">
-    <d-figure id="teaser"></d-figure>
-=======
-	<figure class="l-screen">
-    <d-figure id="teaser"><div class="element is-loading" style="height: 400px"></div></d-figure>
->>>>>>> dbaa5ee7
-  </figure>
-
-	<dt-byline></dt-byline>
-
-  <p>In the last years, Meta-learning has aroused the interest of many different research fields in machine learning. Especially model-agnostic meta-learning <dt-cite key="finn2017modelagnostic"></dt-cite> is a fascinating approach. Many different extensions have been proposed to improve training.
-  This project should compare these different approaches. It is the goal of this article to make it visually as understandable as possible.</p>
-  <p>If we want to use equations we can either write inline, e.g. saying that we intitalize \(\alpha = 0.01\), or in its own paragraph, e.g. saying we then learn our updates via
-    \[ \theta_i' = \theta - \alpha \nabla_\theta \mathcal{L}_{\mathcal{T}_i} (f_\theta) .\]
-
-  You can implement this in python as follows:
-	</p>
-  <dt-code block language="python">
-      def step(theta, alpha, model, data):
-          return theta - alpha * model.grad(data)
-  </dt-code>
-
-
-
-	<p>
-		Lorem ipsum dolor sit amet, consectetur adipiscing elit. Aliquam eget nisi in tortor maximus feugiat id et massa. In eu pulvinar sapien, eget tincidunt massa. Praesent enim nibh, sagittis nec magna nec, tempus rhoncus metus. Vestibulum rutrum eget tortor sit amet consequat. Curabitur arcu justo, vulputate ut turpis eu, mattis viverra orci. Duis tincidunt ullamcorper mauris ut euismod. Nulla a enim in felis tempus varius. Phasellus sapien sem, viverra sit amet hendrerit a, facilisis a ex. Nulla felis quam, suscipit sed molestie nec, blandit ac ipsum. Quisque viverra tellus nec odio volutpat auctor. Sed sit amet sem luctus sapien efficitur sodales. Quisque dui mi, posuere sed vehicula vel, dapibus quis metus. Integer malesuada tristique massa, nec pellentesque tellus vestibulum sit amet. Donec et bibendum purus, non dignissim magna. Maecenas augue orci, consectetur eu volutpat sed, rutrum id nisl.
-	</p>
-	<figure class="l-page side">
-    <d-figure id="contourExample"><div class="element is-loading" style="height: 400px"></div></d-figure>
-  </figure>
-
-	<p>
-Praesent varius ut augue quis commodo. Donec euismod, ligula in porta pulvinar, diam metus volutpat libero, a iaculis urna quam quis mauris. Nam mi elit, placerat nec posuere non, posuere a dui. Praesent aliquam lacus dolor, ut vulputate tortor egestas eget. Sed libero sem, ultrices eget arcu et, lobortis dapibus quam. Duis facilisis erat dui, ullamcorper sodales risus placerat id. Cras vel risus scelerisque, blandit sem ac, pharetra urna. Integer eget ipsum vel purus pharetra condimentum. Donec eget quam bibendum metus tincidunt lacinia eget a neque. Nullam faucibus vehicula fringilla. Mauris vitae metus velit. Vivamus at mauris neque. Sed non leo vel dolor finibus blandit.
-	</p>
-
-	<figure class="l-body">
-    <d-figure id="metaGradient"><div class="element is-loading" style="height: 400px"></div></d-figure>
-  </figure>
-
-	<figure class="l-body-outset">
-	<d-figure id="userOptimizedTheta"><div class="element is-loading" style="height: 400px"></div></d-figure>
-	</figure>
-
-</dt-article>
-
-<dt-appendix>
-</dt-appendix>
-
-
-<script type="text/bibliography">
-@misc{finn2017modelagnostic,
-    title={Model-Agnostic Meta-Learning for Fast Adaptation of Deep Networks},
-    author={Chelsea Finn and Pieter Abbeel and Sergey Levine},
-    year={2017},
-    eprint={1703.03400},
-    archivePrefix={arXiv},
-    primaryClass={cs.LG}
-}
-</script>
-  </body>
-</html>
+<!DOCTYPE html>
+<html>
+	<head>
+		<title>Visual Comparison of Model-Agnostic Meta-Learning 👩‍🔬</title>
+		<meta charset="UTF-8"/>
+		<link rel="stylesheet" href="build/bundle.css">
+  </head>
+  <body>
+    <script async src="https://distill.pub/template.v1.js"></script>
+    <script defer src="https://polyfill.io/v3/polyfill.min.js?features=es6"></script>
+    <script defer src="https://cdn.jsdelivr.net/npm/mathjax@3/es5/tex-svg.js"></script>
+    <script defer src="build/bundle.js"></script>
+
+<script type="text/front-matter">
+  title: "Visual Comparison of Model-Agnostic Meta-Learning"
+  description: "t.b.d."
+  authors:
+  - Luis Müller: https://github.com/pupuis
+  - Max Ploner:
+  affiliations:
+  - NI @ TU Berlin: https://www.ni.tu-berlin.de/menue/neural_information_processing_group/
+  - NI @ TU Berlin: https://www.ni.tu-berlin.de/menue/neural_information_processing_group/
+</script>
+
+<dt-article>
+	<h1>A Visual Comparison of Model-Agnostic Meta-Learning</h1>
+	<h2>Exploring the world of model-agnostic meta-learning and its extensions.</h2>
+	<figure class="l-page">
+    <d-figure id="teaser"></d-figure>
+  </figure>
+
+	<dt-byline></dt-byline>
+
+  <p>In the last years, Meta-learning has aroused the interest of many different research fields in machine learning. Especially model-agnostic meta-learning <dt-cite key="finn2017modelagnostic"></dt-cite> is a fascinating approach. Many different extensions have been proposed to improve training.
+  This project should compare these different approaches. It is the goal of this article to make it visually as understandable as possible.</p>
+  <p>If we want to use equations we can either write inline, e.g. saying that we intitalize \(\alpha = 0.01\), or in its own paragraph, e.g. saying we then learn our updates via
+    \[ \theta_i' = \theta - \alpha \nabla_\theta \mathcal{L}_{\mathcal{T}_i} (f_\theta) .\]
+
+  You can implement this in python as follows:
+	</p>
+  <dt-code block language="python">
+      def step(theta, alpha, model, data):
+          return theta - alpha * model.grad(data)
+  </dt-code>
+
+
+
+	<p>
+		Lorem ipsum dolor sit amet, consectetur adipiscing elit. Aliquam eget nisi in tortor maximus feugiat id et massa. In eu pulvinar sapien, eget tincidunt massa. Praesent enim nibh, sagittis nec magna nec, tempus rhoncus metus. Vestibulum rutrum eget tortor sit amet consequat. Curabitur arcu justo, vulputate ut turpis eu, mattis viverra orci. Duis tincidunt ullamcorper mauris ut euismod. Nulla a enim in felis tempus varius. Phasellus sapien sem, viverra sit amet hendrerit a, facilisis a ex. Nulla felis quam, suscipit sed molestie nec, blandit ac ipsum. Quisque viverra tellus nec odio volutpat auctor. Sed sit amet sem luctus sapien efficitur sodales. Quisque dui mi, posuere sed vehicula vel, dapibus quis metus. Integer malesuada tristique massa, nec pellentesque tellus vestibulum sit amet. Donec et bibendum purus, non dignissim magna. Maecenas augue orci, consectetur eu volutpat sed, rutrum id nisl.
+	</p>
+	<figure class="l-page side">
+    <d-figure id="contourExample"><div class="element is-loading" style="height: 400px"></div></d-figure>
+  </figure>
+
+	<p>
+Praesent varius ut augue quis commodo. Donec euismod, ligula in porta pulvinar, diam metus volutpat libero, a iaculis urna quam quis mauris. Nam mi elit, placerat nec posuere non, posuere a dui. Praesent aliquam lacus dolor, ut vulputate tortor egestas eget. Sed libero sem, ultrices eget arcu et, lobortis dapibus quam. Duis facilisis erat dui, ullamcorper sodales risus placerat id. Cras vel risus scelerisque, blandit sem ac, pharetra urna. Integer eget ipsum vel purus pharetra condimentum. Donec eget quam bibendum metus tincidunt lacinia eget a neque. Nullam faucibus vehicula fringilla. Mauris vitae metus velit. Vivamus at mauris neque. Sed non leo vel dolor finibus blandit.
+	</p>
+
+	<figure class="l-body">
+    <d-figure id="metaGradient"><div class="element is-loading" style="height: 400px"></div></d-figure>
+  </figure>
+
+	<figure class="l-body-outset">
+	<d-figure id="userOptimizedTheta"><div class="element is-loading" style="height: 400px"></div></d-figure>
+	</figure>
+
+</dt-article>
+
+<dt-appendix>
+</dt-appendix>
+
+
+<script type="text/bibliography">
+@misc{finn2017modelagnostic,
+    title={Model-Agnostic Meta-Learning for Fast Adaptation of Deep Networks},
+    author={Chelsea Finn and Pieter Abbeel and Sergey Levine},
+    year={2017},
+    eprint={1703.03400},
+    archivePrefix={arXiv},
+    primaryClass={cs.LG}
+}
+</script>
+  </body>
+</html>