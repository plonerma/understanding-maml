--- conflicted
+++ resolved
@@ -199,13 +199,6 @@
         // Calculate Meta gradients based on the optimal task parameters
         let metaGradients = optimalTaskParameters.map((phi, i) => cg_solve(this.cg_Av(lossGradients[i], phi), lossGradients[i](phi)))
 
-<<<<<<< HEAD
-        /*metaGradients.forEach((g, i) => {
-          console.log(i, g.bufferSync().values)
-        })*/
-
-=======
->>>>>>> 30659689
         metaGradients = tf.stack(metaGradients)
         // Apply meta gradient update step
         return params.sub(tf.sum(metaGradients, 0).mul(this.metaLearningRate))
